--- conflicted
+++ resolved
@@ -44,15 +44,11 @@
         // planner = std::make_shared<local_planner::MPC>(dimensions, full_constraints,
         //     std::make_shared<cost_map::NearestGenerator>(5, 1.05));
 
-<<<<<<< HEAD
-        global_planner = std::make_shared<global_planner::RRT>(dimensions, full_constraints);
-
-        tf_buffer_ = std::make_unique<tf2_ros::Buffer>(this->get_clock());
-        tf_listener_ = std::make_shared<tf2_ros::TransformListener>(*tf_buffer_);
-=======
         planner = std::make_shared<local_planner::MPC>(dimensions, full_constraints,
             std::make_shared<cost_map::NearestGenerator>(3, .5));
->>>>>>> 73b3772a
+
+        global_planner = std::make_shared<global_planner::RRT>(dimensions, full_constraints);
+
 
         map_sub = this->create_subscription<nav_msgs::msg::OccupancyGrid>("map", 1,
             std::bind(&PlannerNode::map_callback, this, std::placeholders::_1));
@@ -161,15 +157,10 @@
 
         float dist = start.pose.distance_to(prev_start.pose);
 
-<<<<<<< HEAD
-        if (map_initialized && odom_initialized && target_initialized) {
-            Trajectory path = global_planner->plan_path(grid, start, target);
-=======
         if (map_initialized && odom_initialized && target_initialized
             && (!second_iteration_passed
                 || (dist > .1))) {              // Ensure that enough dist has changed before replan
             Trajectory path = planner->plan_path(grid, start, target, Trajectory());
->>>>>>> 73b3772a
 
             if (path.cost >= prev_path_cost) {  // Worse path
                 return;
