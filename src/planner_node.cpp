--- conflicted
+++ resolved
@@ -37,13 +37,8 @@
             {-1000, 1000},  // x
             {-1000, 1000},  // y
             {-.34, .34},    // tau
-<<<<<<< HEAD
-            {-.5, 1.2},     // vel
-            {-.3, .7},      // accel
-=======
             {-.5, 1.0},     // vel
             {-.2, .5},      // accel
->>>>>>> ce50625c
             {-.20, .20}     // dtau
         };
 
@@ -345,11 +340,7 @@
 
             // std::cout << "I did not pass the target" << std::endl;
 
-<<<<<<< HEAD
-            while (dist < .7
-=======
             while (dist < .75
->>>>>>> ce50625c
                    && current_waypoint_in_global
                           < global_path.waypoints.size()) {  // Progress waypoint
                 current_waypoint_in_global += 1;
